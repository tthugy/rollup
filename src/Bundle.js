import Promise from 'es6-promise/lib/es6-promise/promise.js';
import MagicString from 'magic-string';
import first from './utils/first.js';
import { blank, keys } from './utils/object.js';
import Module from './Module.js';
import ExternalModule from './ExternalModule.js';
import finalisers from './finalisers/index.js';
import ensureArray from './utils/ensureArray.js';
import { load, makeOnwarn, resolveId } from './utils/defaults.js';
import getExportMode from './utils/getExportMode.js';
import getIndentString from './utils/getIndentString.js';
import { unixizePath } from './utils/normalizePlatform.js';
import transform from './utils/transform.js';
import transformBundle from './utils/transformBundle.js';
import collapseSourcemaps from './utils/collapseSourcemaps.js';
import SOURCEMAPPING_URL from './utils/sourceMappingURL.js';
import callIfFunction from './utils/callIfFunction.js';
import { isRelative, resolve } from './utils/path.js';

export default class Bundle {
	constructor ( options ) {
		this.plugins = ensureArray( options.plugins );

		this.plugins.forEach( plugin => {
			if ( plugin.options ) {
				options = plugin.options( options ) || options;
			}
		});

		this.entry = options.entry;
		this.entryModule = null;

		this.resolveId = first(
			[ id => ~this.external.indexOf( id ) ? false : null ]
				.concat( this.plugins.map( plugin => plugin.resolveId ).filter( Boolean ) )
				.concat( resolveId )
		);

		this.load = first(
			this.plugins
				.map( plugin => plugin.load )
				.filter( Boolean )
				.concat( load )
		);

		this.transformers = this.plugins
			.map( plugin => plugin.transform )
			.filter( Boolean );

		this.bundleTransformers = this.plugins
			.map( plugin => plugin.transformBundle )
			.filter( Boolean );

		this.moduleById = blank();
		this.modules = [];

		this.externalModules = [];
		this.internalNamespaces = [];

		this.assumedGlobals = blank();

		this.external = ensureArray( options.external ).map( id => id.replace( /[\/\\]/g, '/' ) );
		this.onwarn = options.onwarn || makeOnwarn();

		// TODO strictly speaking, this only applies with non-ES6, non-default-only bundles
		[ 'module', 'exports' ].forEach( global => this.assumedGlobals[ global ] = true );
	}

	build () {
		// Phase 1 – discovery. We load the entry module and find which
		// modules it imports, and import those, until we have all
		// of the entry module's dependencies
		return this.resolveId( this.entry, undefined )
			.then( id => this.fetchModule( id, undefined ) )
			.then( entryModule => {
				this.entryModule = entryModule;

				// Phase 2 – binding. We link references to their declarations
				// to generate a complete picture of the bundle
				this.modules.forEach( module => module.bindImportSpecifiers() );
				this.modules.forEach( module => module.bindAliases() );
				this.modules.forEach( module => module.bindReferences() );

				// Phase 3 – marking. We 'run' each statement to see which ones
				// need to be included in the generated bundle

				// mark all export statements
				entryModule.getExports().forEach( name => {
					const declaration = entryModule.traceExport( name );
					declaration.isExported = true;

					declaration.use();
				});

				// mark statements that should appear in the bundle
				let settled = false;
				while ( !settled ) {
					settled = true;

					this.modules.forEach( module => {
						if ( module.run() ) settled = false;
					});
				}

				// Phase 4 – final preparation. We order the modules with an
				// enhanced topological sort that accounts for cycles, then
				// ensure that names are deconflicted throughout the bundle
				this.orderedModules = this.sort();
				this.deconflict();
			});
	}

	deconflict () {
		let used = blank();

		// ensure no conflicts with globals
		keys( this.assumedGlobals ).forEach( name => used[ name ] = 1 );

		function getSafeName ( name ) {
			while ( used[ name ] ) {
				name += `$${used[name]++}`;
			}

			used[ name ] = 1;
			return name;
		}

		this.externalModules.forEach( module => {
			module.name = getSafeName( module.name );

			// ensure we don't shadow named external imports, if
			// we're creating an ES6 bundle
			keys( module.declarations ).forEach( name => {
				const declaration = module.declarations[ name ];
				declaration.setSafeName( getSafeName( name ) );
			});
		});

		this.modules.forEach( module => {
			keys( module.declarations ).forEach( originalName => {
				const declaration = module.declarations[ originalName ];

				if ( originalName === 'default' ) {
					if ( declaration.original && !declaration.original.isReassigned ) return;
				}

				declaration.name = getSafeName( declaration.name );
			});
		});
	}

	fetchModule ( id, importer ) {
		// short-circuit cycles
		if ( id in this.moduleById ) return null;
		this.moduleById[ id ] = null;

		return this.load( id )
			.catch( err => {
				let msg = `Could not load ${id}`;
				if ( importer ) msg += ` (imported by ${importer})`;

				msg += `: ${err.message}`;
				throw new Error( msg );
			})
			.then( source => transform( source, id, this.transformers ) )
			.then( source => {
				const { code, originalCode, ast, sourceMapChain } = source;

				const module = new Module({ id, code, originalCode, ast, sourceMapChain, bundle: this });

				this.modules.push( module );
				this.moduleById[ id ] = module;

				return this.fetchAllDependencies( module ).then( () => module );
			});
	}

	fetchAllDependencies ( module ) {
		const promises = module.sources.map( source => {
			return this.resolveId( source, module.id )
				.then( resolvedId => {
					// If the `resolvedId` is supposed to be external, make it so.
					const forcedExternal = resolvedId && ~this.external.indexOf( resolvedId.replace( /[\/\\]/g, '/' ) );

					if ( !resolvedId || forcedExternal ) {
						if ( !forcedExternal ) {
							if ( isRelative( source ) ) throw new Error( `Could not resolve ${source} from ${module.id}` );
							if ( !~this.external.indexOf( source ) ) this.onwarn( `Treating '${source}' as external dependency` );
						}
						module.resolvedIds[ source ] = source;

						if ( !this.moduleById[ source ] ) {
							const module = new ExternalModule( source );
							this.externalModules.push( module );
							this.moduleById[ source ] = module;
						}
					}

					else {
						if ( resolvedId === module.id ) {
							throw new Error( `A module cannot import itself (${resolvedId})` );
						}

						module.resolvedIds[ source ] = resolvedId;
						return this.fetchModule( resolvedId, module.id );
					}
				});
		});

		return Promise.all( promises );
	}

	render ( options = {} ) {
		const format = options.format || 'es6';

		// Determine export mode - 'default', 'named', 'none'
		const exportMode = getExportMode( this, options.exports );

		let magicString = new MagicString.Bundle({ separator: '\n\n' });
		let usedModules = [];

		this.orderedModules.forEach( module => {
			const source = module.render( format === 'es6' );
			if ( source.toString().length ) {
				magicString.addSource( source );
				usedModules.push( module );
			}
		});

		const intro = [ options.intro ]
			.concat(
				this.plugins.map( plugin => plugin.intro && plugin.intro() )
			)
			.filter( Boolean )
			.join( '\n\n' );

		if ( intro ) magicString.prepend( intro + '\n' );
		if ( options.outro ) magicString.append( '\n' + options.outro );

		const indentString = getIndentString( magicString, options );

		const finalise = finalisers[ format ];
		if ( !finalise ) throw new Error( `You must specify an output type - valid options are ${keys( finalisers ).join( ', ' )}` );

		magicString = finalise( this, magicString.trim(), { exportMode, indentString }, options );

		const banner = [ options.banner ]
			.concat( this.plugins.map( plugin => plugin.banner ) )
			.map( callIfFunction )
			.filter( Boolean )
			.join( '\n' );

		const footer = [ options.footer ]
			.concat( this.plugins.map( plugin => plugin.footer ) )
			.map( callIfFunction )
			.filter( Boolean )
			.join( '\n' );

		if ( banner ) magicString.prepend( banner + '\n' );
		if ( footer ) magicString.append( '\n' + footer );

		let code = magicString.toString();
		let map = null;
		let bundleSourcemapChain = [];

		code = transformBundle( code, this.bundleTransformers, bundleSourcemapChain )
			.replace( new RegExp( `\\/\\/#\\s+${SOURCEMAPPING_URL}=.+\\n?`, 'g' ), '' );

		if ( options.sourceMap ) {
			let file = options.sourceMapFile || options.dest;
			if ( file ) file = resolve( typeof process !== 'undefined' ? process.cwd() : '', file );

			map = magicString.generateMap({ file, includeContent: true });

			if ( this.transformers.length || this.bundleTransformers.length ) {
				map = collapseSourcemaps( map, usedModules, bundleSourcemapChain );
			}

			map.sources = map.sources.map( unixizePath );
		}

		return { code, map };
	}

	sort () {
		let seen = {};
		let hasCycles;
		let ordered = [];

		let stronglyDependsOn = blank();
		let dependsOn = blank();

		this.modules.forEach( module => {
			stronglyDependsOn[ module.id ] = blank();
			dependsOn[ module.id ] = blank();
		});

		this.modules.forEach( module => {
			function processStrongDependency ( dependency ) {
				if ( dependency === module || stronglyDependsOn[ module.id ][ dependency.id ] ) return;

				stronglyDependsOn[ module.id ][ dependency.id ] = true;
				dependency.strongDependencies.forEach( processStrongDependency );
			}

			function processDependency ( dependency ) {
				if ( dependency === module || dependsOn[ module.id ][ dependency.id ] ) return;

				dependsOn[ module.id ][ dependency.id ] = true;
				dependency.dependencies.forEach( processDependency );
			}

			module.strongDependencies.forEach( processStrongDependency );
			module.dependencies.forEach( processDependency );
		});

		const visit = module => {
			if ( seen[ module.id ] ) {
				hasCycles = true;
				return;
			}

			seen[ module.id ] = true;

			module.dependencies.forEach( visit );
			ordered.push( module );
		};

		visit( this.entryModule );

		if ( hasCycles ) {
<<<<<<< HEAD
			let unordered = ordered;
			ordered = [];

			let placed = blank();

			// unordered is actually semi-ordered, as [ fewer dependencies ... more dependencies ]
			unordered.forEach( module => {
				// ensure strong dependencies of `module` that don't strongly depend on `module` go first
				strongDeps[ module.id ].forEach( place );

				function place ( dep ) {
					if ( placed[ dep.id ] ) return;
					placed[ dep.id ] = true;

					if ( !stronglyDependsOn[ dep.id ][ module.id ] ) {
						strongDeps[ dep.id ].forEach( place );
						ordered.push( dep );
					}
				}

				if ( !~ordered.indexOf( module ) ) {
					placed[ module.id ] = true;
					ordered.push( module );
				}
=======
			ordered.forEach( ( a, i ) => {
				for ( i += 1; i < ordered.length; i += 1 ) {
					const b = ordered[i];

					if ( stronglyDependsOn[ a.id ][ b.id ] ) {
						// somewhere, there is a module that imports b before a. Because
						// b imports a, a is placed before b. We need to find the module
						// in question, so we can provide a useful error message
						let parent = '[[unknown]]';

						const findParent = module => {
							if ( dependsOn[ module.id ][ a.id ] && dependsOn[ module.id ][ b.id ] ) {
								parent = module.id;
							} else {
								for ( let i = 0; i < module.dependencies.length; i += 1 ) {
									const dependency = module.dependencies[i];
									if ( findParent( dependency ) ) return;
								}
							}
						};

						findParent( this.entryModule );

						this.onwarn(
							`Module ${a.id} may be unable to evaluate without ${b.id}, but is included first due to a cyclical dependency. Consider swapping the import statements in ${parent} to ensure correct ordering`
						);
					}
				}
>>>>>>> beec3165
			});
		}


		return ordered;
	}
}<|MERGE_RESOLUTION|>--- conflicted
+++ resolved
@@ -329,32 +329,6 @@
 		visit( this.entryModule );
 
 		if ( hasCycles ) {
-<<<<<<< HEAD
-			let unordered = ordered;
-			ordered = [];
-
-			let placed = blank();
-
-			// unordered is actually semi-ordered, as [ fewer dependencies ... more dependencies ]
-			unordered.forEach( module => {
-				// ensure strong dependencies of `module` that don't strongly depend on `module` go first
-				strongDeps[ module.id ].forEach( place );
-
-				function place ( dep ) {
-					if ( placed[ dep.id ] ) return;
-					placed[ dep.id ] = true;
-
-					if ( !stronglyDependsOn[ dep.id ][ module.id ] ) {
-						strongDeps[ dep.id ].forEach( place );
-						ordered.push( dep );
-					}
-				}
-
-				if ( !~ordered.indexOf( module ) ) {
-					placed[ module.id ] = true;
-					ordered.push( module );
-				}
-=======
 			ordered.forEach( ( a, i ) => {
 				for ( i += 1; i < ordered.length; i += 1 ) {
 					const b = ordered[i];
@@ -383,11 +357,9 @@
 						);
 					}
 				}
->>>>>>> beec3165
 			});
 		}
 
-
 		return ordered;
 	}
 }